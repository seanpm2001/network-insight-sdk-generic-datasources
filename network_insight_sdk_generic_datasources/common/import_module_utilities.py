--- conflicted
+++ resolved
@@ -22,22 +22,14 @@
 
 
 def load_class_for_pre_post_parser(device, class_name):
-<<<<<<< HEAD
-    module_path = "{0}.{1}.{1}_{2}".format("network_insight_sdk_generic_datasources.devices", device, "pre_post_processor")
-=======
     module_path = "{0}.{1}.{1}_{2}".format("network_insight_sdk_generic_datasources.routers_and_switches", device,
                                            "pre_post_processor")
->>>>>>> 547a4643
     module = importlib.import_module(module_path)
     return getattr(module, class_name)
 
 
 def load_class_for_process_table(device, class_name):
-<<<<<<< HEAD
-    module_path = "{0}.{1}.{1}_{2}".format("network_insight_sdk_generic_datasources.devices", device, "pre_post_processor")
-=======
     module_path = "{0}.{1}.{1}_{2}".format("network_insight_sdk_generic_datasources.routers_and_switches", device,
                                            "pre_post_processor")
->>>>>>> 547a4643
     module = importlib.import_module(module_path)
     return getattr(module, class_name)